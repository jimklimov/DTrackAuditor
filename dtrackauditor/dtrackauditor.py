--- conflicted
+++ resolved
@@ -121,14 +121,9 @@
     print('Provided project name and version: ', project_name, version)
     if args.auto:
         print('Auto mode ON')
-<<<<<<< HEAD
-        Auditor.read_upload_bom(dt_server, dt_api_key, project_name, version, filename, True, wait=args.wait)
-        project_uuid = Auditor.get_project_with_version_id(dt_server, dt_api_key, project_name, version)
-        print(f'Project UUID: {project_uuid}')
-=======
         Auditor.read_upload_bom(dt_server, dt_api_key, project_name, version, filename, True, wait=args.wait, verify=args.certchain)
         project_uuid = Auditor.get_project_with_version_id(dt_server, dt_api_key, project_name, version, verify=args.certchain)
->>>>>>> 69df1243
+        print(f'Project UUID: {project_uuid}')
         if project_uuid:
             Auditor.check_policy_violations(dt_server, dt_api_key, project_uuid, verify=args.certchain)
             Auditor.check_vulnerabilities(dt_server, dt_api_key, project_uuid, args.rules, show_details, verify=args.certchain)
