import os
import sys
import json
import time
import base64
import inspect
import polling
import requests
from pathlib import Path

API_PROJECT = '/api/v1/project'
API_PROJECT_CLONE = '/api/v1/project/clone'
API_PROJECT_LOOKUP = '/api/v1/project/lookup'
API_PROJECT_FINDING = '/api/v1/finding/project'
API_BOM_UPLOAD = '/api/v1/bom'
API_BOM_TOKEN = '/api/v1/bom/token'
API_POLICY_VIOLATIONS = '/api/v1/violation/project/%s'
API_VERSION = '/api/version'

class AuditorException(Exception):
    """ Dependency-Track Auditor did not pass a test or had other run-time errors """

    INSTANT_EXIT = True
    """ Instead of raising an exception that may be caught by code,
    print the message and exit (legacy behavior for the CLI tool) """

    def __init__(self, message = "Dependency-Track Auditor did not pass a test"):
        if AuditorException.INSTANT_EXIT:
            print("AuditorException.INSTANT_EXIT: " + message)
            sys.exit(1)

        self.message = message

        super().__init__(self.message)

class AuditorRESTAPIException(AuditorException):
    """ Dependency-Track Auditor had a run-time error specifically due to REST API unexpected situation """

    def __init__(self, message = "Dependency-Track Auditor had a REST API unexpected situation", result = None):
        if AuditorException.INSTANT_EXIT:
            print("AuditorRESTAPIException.INSTANT_EXIT: " + AuditorRESTAPIException.stringify(message, result))
            sys.exit(1)

        self.result = result
        """ Result of an HTTP query which caused the exception, if any """

        super().__init__(message)

    @staticmethod
    def stringify(message, result, showFullResultText = False):
        s = f"{message}"
        try:
            if result is not None:
                s += f": HTTP-{result.status_code} {result.reason}"
                if result.text is None or len(result.text) == 0:
                    s += " <empty response content>"
                elif len(result.text) < 128 or showFullResultText:
                    s += f" => {result.text}"
                else:
                    s += f" <response content length is {len(result.text)}>"
        except Exception as ignored:
            pass
        return s

    def __str__(self):
        return AuditorRESTAPIException.stringify(self.message, self.result)


class DTrackClient:
    """ Instance of Dependency-Track server client with pre-configured credentials, e.g.

    dtc = DTrackClient().initByEnvvars().sanityCheck()

    Relies on the Auditor class for actual logic. """

    def __init__(
            self,
            base_url: str|None = None,
            api_key: str|None = None,
            ssl_verify: str|bool|None = None,
            auto_close_request_sessions: bool | None = None
    ):
        """ Initializer from basic string/bool/int values.
        See also initByEnvvars() for follow-up from environment variables (can keep "None" here then).
        """

        self.base_url: str|None = base_url
        """ Dependency-Track server base URL, e.g. http://dtrack.abc.local:8080

        Any trailing slash is stripped. """

        self.api_key: str|int|None = api_key
        """ Dependency-Track server API Key with permissions for needed manipulations. """

        self.ssl_verify: str|bool|None = ssl_verify
        """ SSL/TLS verification setting (False to trust anything, True to use system cert store,
        or a string path name to file with server+CA certs).

        Note again, that an *optional* TLS certificate chain (server, CA) can be provided here.
        """

        self.auto_close_request_sessions: bool|None = auto_close_request_sessions
        """ Call close_request_session() after each wrapped operation?

        Use e.g. if suspecting that this is behind "too many open files").

        Note that normally we do not auto-close them and may benefit from server/client support
        of multiple queries per TCP session, etc..
        """

        self.normalize()

    def isBaseUrlHTTPS(self):
        return str(self.base_url).lower().startswith('https://')

    def normalizeBaseUrl(self):
        if isinstance(self.base_url, str):
            #self.base_url = self.base_url.strip().rstrip('/')
            self.base_url = self.base_url.strip()
            while len(self.base_url) > 0 and self.base_url[-1] == '/':
                self.base_url = self.base_url[:-1]
        return self.base_url

    def normalizeApiKey(self):
        if isinstance(self.api_key, str):
            self.api_key = self.api_key.strip()
        return self.api_key

    @staticmethod
    def tryAsBool(
            val,
            meaningOfNone: bool|None = False,
            meaningOfEmptyString: bool|None = True
    ):
        """ Converts certain values of "val" (case-insensitive string or
        integer) into a bool. Special consideration for None and "None"
        (string), and for an empty string (after stripping whitespace).
        If there is no match, keeps and returns "val" as is.
        """
        if val is None:
            if meaningOfNone is not None:
                val = meaningOfNone
        else:
            if isinstance(val, str) or isinstance(val, int):
                tmp = str(val).strip().lower()
                if len(tmp) > 0:
                    if tmp in ['true', 'yes', 'on', '1']:
                        val = True
                    if tmp in ['false', 'no', 'off', '0']:
                        val = False
                    if meaningOfNone is not None and tmp == "none":
                        val = meaningOfNone
                else:
                    if meaningOfEmptyString is not None:
                        val = meaningOfEmptyString

        return val

    def close_request_session(self, catchExceptions=True):
        # Not making this a static method, in case we would
        # eventually explicitly provide "requests.session()"
        # objects for a client and the calls it makes.
        Auditor.close_request_session(catchExceptions)

    def auto_close_request_session(self, catchExceptions=True):
        """ Primarily intended for internal use, to optionally
        close HTTP connections (see auto_close_request_sessions
        property) after completing the wrapped Dependency-Track
        operations.

        Hopefully this keeps the requests.session() involved in
        closer step-lock with the session actually used for those
        preceding queries that we would now try to close.
        """

        # None is effectively False, for least surprise and backwards
        # compatibility. It is not reported in stringification however.
        if self.auto_close_request_sessions is not None and self.auto_close_request_sessions:
            self.close_request_session(catchExceptions)

    def normalizeSslVerify(self):
        if self.ssl_verify is None:
            if self.base_url is None:
                return None

            self.ssl_verify = self.isBaseUrlHTTPS()
            if Auditor.DEBUG_VERBOSITY > 0:
                # Note: This can get reported twice for a chain of events like
                #   dtc = DTrackClient().initByEnvvars().sanityCheck()
                # (once from init() defaults and once from a missing envvar value)
                print("Auditor.normalizeSslVerify(): defaulting ssl_verify=%s for base URL %s%s" % (
                    str(self.ssl_verify),
                    str(self.base_url),
                    " : DependencyTrack server is HTTPS but no path to file with cert chain was provided (may be required if not using a well-known CA)" if self.ssl_verify else ""
                ))

        if isinstance(self.ssl_verify, str):
            self.ssl_verify = self.ssl_verify.strip()

        self.ssl_verify = DTrackClient.tryAsBool(self.ssl_verify)

        if isinstance(self.ssl_verify, str) and len(self.ssl_verify) > 0:
            if os.path.exists(self.ssl_verify) and not os.path.isabs(self.ssl_verify):
                # Presumably a relative pathname was provided, and actually
                # one such exists compared to current working directory; so
                # be sure to use the intended file even if we chdir() later
                # in the consuming program:
                tmp = os.path.sep.join([os.getcwd(), self.ssl_verify])
                if os.path.exists(tmp):
                    if Auditor.DEBUG_VERBOSITY > 0:
                        print("Auditor.normalizeSslVerify(): remembering cert path relative to CWD: %s => %s" % (str(self.ssl_verify), tmp))
                    self.ssl_verify = tmp

            if not os.path.exists(self.ssl_verify) and not os.path.isabs(self.ssl_verify):
                # Is there some cert file distributed with the program
                # (so the specified non-absolute path is relative to *it*)?
                tmp = os.path.sep.join([
                    os.path.dirname(os.path.abspath(inspect.getfile(inspect.currentframe()))),
                    self.ssl_verify
                ])
                if os.path.exists(tmp):
                    if Auditor.DEBUG_VERBOSITY > 0:
                        print("Auditor.normalizeSslVerify(): remembering cert path relative to program/module: %s => %s" % (str(self.ssl_verify), tmp))
                    self.ssl_verify = tmp

        return self.ssl_verify

    def normalize(self):
        self.normalizeBaseUrl()
        self.normalizeApiKey()
        self.normalizeSslVerify()
        return self

    def initByEnvvars(
            self,
            base_url_varname: str|None = 'DTRACK_SERVER',
            base_url_default: str|None = None,
            api_key_varname: str|None = 'DTRACK_API_KEY',
            api_key_default: str|None = None,
            ssl_verify_varname: str|None = 'DTRACK_SERVER_CERTCHAIN',
            ssl_verify_default: str|None = None,
            auto_close_request_session_varname: str|None = 'DTRACK_CLIENT_AUTO_CLOSE_REQUEST_SESSION',
            auto_close_request_session_default: str|None = None
    ): # -> DTrackClient:
        """ (Re-)initialize settings from environment variables whose names
        are specified by arguments, with optional fallback default values.
        You can specify something_varname=None to avoid (re-)setting that value.
        """
        if base_url_varname is not None:
            self.base_url = os.environ.get(base_url_varname, base_url_default)
            if self.base_url is None or len(self.base_url) == 0:
                if Auditor.DEBUG_VERBOSITY > 0:
                    print("Auditor.initByEnvvars(): WARNING: no URL found via envvar '%s'" % base_url_varname)

        if api_key_varname is not None:
            self.api_key = os.environ.get(api_key_varname, api_key_default)
            if (self.api_key is None or len(self.api_key) == 0) and Auditor.DEBUG_VERBOSITY > 0:
                print("Auditor.initByEnvvars(): WARNING: no API Key found via envvar '%s'" % api_key_varname)

        if ssl_verify_varname is not None:
            self.ssl_verify = os.environ.get(ssl_verify_varname, ssl_verify_default)
            if self.ssl_verify is None or len(self.ssl_verify) == 0:
                if Auditor.DEBUG_VERBOSITY > 0 and str(self.base_url).lower().startswith('https://'):
                    print("Auditor.initByEnvvars(): WARNING: no explicit verification toggle or cert chain found via envvar '%s'" % ssl_verify_varname)
<<<<<<< HEAD

        # For self.auto_close_request_session():
        if auto_close_request_session_varname is not None:
            s = os.environ.get(auto_close_request_session_varname, auto_close_request_session_default)
            if s is None or len(s) == 0:
                if Auditor.DEBUG_VERBOSITY > 0:
                    print("Auditor.initByEnvvars(): WARNING: no explicit setting for auto-closing of HTTP sessions found via envvar '%s'" % auto_close_request_session_varname)
                # Use defaults
                self.auto_close_request_sessions = None
            else:
                sl = str(s).lower()
                if sl in ["false", "no", "off", "0"]:
                    self.auto_close_request_sessions = False
                elif sl in ["true", "yes", "on", "1"]:
                    self.auto_close_request_sessions = True
                else:
                    if Auditor.DEBUG_VERBOSITY > 0:
                        print("Auditor.initByEnvvars(): WARNING: unsupported setting for auto-closing of HTTP sessions found via envvar '%s': %s" % (auto_close_request_session_varname, s))
                    # Use defaults
                    self.auto_close_request_sessions = None
=======
>>>>>>> 02893136

        self.normalize()

        # Allow chaining like:
        #   dtc = DTrackClient().initByEnvvars()
        return self

    def sanityCheck(self): # -> DTrackClient:
        """ Raise exceptions if required values are not present in this instance. """
        if self.base_url is None or not isinstance(self.base_url, str) or len(self.base_url) == 0:
            raise AuditorException('DependencyTrack server URL is required. Set Env $DTRACK_SERVER, e.g.: http://dtrack.my.local:8080')

        if self.api_key is None or not isinstance(self.api_key, str) or len(self.api_key) == 0:
            raise AuditorException('DependencyTrack API key is required. Set Env $DTRACK_API_KEY')

        if str(self.base_url).lower().startswith('https://'):
            if self.ssl_verify is None:
                raise AuditorException('DependencyTrack SSL verification is not set properly. Set Env $DTRACK_SERVER_CERTCHAIN to path name or boolean value')

            if isinstance(self.ssl_verify, str):
                if len(self.ssl_verify) == 0:
                    raise AuditorException('DependencyTrack SSL verification is not set properly: seems set but is empty. Set Env $DTRACK_SERVER_CERTCHAIN to path name or boolean value')
                if not Path(self.ssl_verify).exists():
                    raise AuditorException("DependencyTrack SSL verification is not set properly: seems set but specified path to file with cert chain '%s' does not exist. Set Env $DTRACK_SERVER_CERTCHAIN to path name or boolean value" % str(self.ssl_verify))
            else:
                if not isinstance(self.ssl_verify, bool):
                    raise AuditorException('DependencyTrack SSL verification is not set properly. Set Env $DTRACK_SERVER_CERTCHAIN to path name or boolean value')

        # Allow chaining like:
        #   dtc = DTrackClient().initByEnvvars().sanityCheck()
        return self

    def __str__(self):
        return "DTrackClient instance for '%s' identified by '%s'; SSL/TLS verification: %s%s" % (
            str(self.base_url), str(self.api_key), str(self.ssl_verify),
            ("" if self.auto_close_request_sessions is None else (";%s auto-closing request sessions" % "" if self.auto_close_request_sessions else " NOT"))
        )

    def poll_bom_token_being_processed(self, bom_token, wait=True):
        retval = Auditor.poll_bom_token_being_processed(
            host=self.base_url, key=self.api_key,
            bom_token=bom_token,
            wait=wait, verify=self.ssl_verify)
        self.auto_close_request_session()
        return retval

    def poll_project_uuid(self, project_id, wait=True):
        retval = Auditor.poll_project_uuid(
            host=self.base_url, key=self.api_key,
            project_uuid=project_id,
            wait=wait, verify=self.ssl_verify)
        self.auto_close_request_session()
        return retval

    def delete_project_uuid(self, project_id, wait=True):
        retval = Auditor.delete_project_uuid(
            host=self.base_url, key=self.api_key,
            project_uuid=project_id,
            wait=wait, verify=self.ssl_verify)
        self.auto_close_request_session()
        return retval

    def delete_project(self, project_name, wait=True):
        retval = Auditor.delete_project(
            host=self.base_url, key=self.api_key,
            project_name=project_name,
            wait=wait, verify=self.ssl_verify)
        self.auto_close_request_session()
        return retval

    def get_project_policy_violations(self, project_id):
        retval = Auditor.get_project_policy_violations(
            host=self.base_url, key=self.api_key,
            project_id=project_id,
            verify=self.ssl_verify)
        self.auto_close_request_session()
        return retval

    def check_vulnerabilities(self, project_id, rules, show_details):
        retval = Auditor.check_vulnerabilities(
            host=self.base_url, key=self.api_key,
            project_uuid=project_id,
            rules=rules,
            show_details=show_details,
            verify=self.ssl_verify)
        self.auto_close_request_session()
        return retval

    def check_policy_violations(self, project_id):
        try:
            Auditor.check_policy_violations(
                host=self.base_url, key=self.api_key,
                project_id=project_id,
                verify=self.ssl_verify)
        except Exception as retval:
            self.auto_close_request_session()
            raise retval

    def get_project_findings(self, project_id):
        retval = Auditor.get_project_findings(
            host=self.base_url, key=self.api_key,
            project_id=project_id,
            verify=self.ssl_verify)
        self.auto_close_request_session()
        return retval

    def get_project_list(
            self,
            project_name=None,
            exclude_inactive=False,
            exclude_children=False
    ):
        retval = Auditor.get_project_list(
            host=self.base_url, key=self.api_key,
            project_name=project_name,
            exclude_inactive=exclude_inactive,
            exclude_children=exclude_children,
            verify=self.ssl_verify)
        self.auto_close_request_session()
        return retval

    def get_project_without_version_id(self, project_name, version):
        retval = Auditor.get_project_without_version_id(
            host=self.base_url, key=self.api_key,
            project_name=project_name,
            version=version,
            verify=self.ssl_verify)
        self.auto_close_request_session()
        return retval

    def get_project_with_version_id(self, project_name, version):
        retval = Auditor.get_project_with_version_id(
            host=self.base_url, key=self.api_key,
            project_name=project_name,
            version=version,
            verify=self.ssl_verify)
        self.auto_close_request_session()
        return retval

    def read_upload_bom(
            self,
            project_name, version, filename, auto_create,
            project_id=None,
            parent_project=None, parent_version=None, parent_id=None,
            wait=False
    ):
        retval = Auditor.read_upload_bom(
            host=self.base_url, key=self.api_key,
            project_name=project_name,
            version=version,
            filename=filename,
            auto_create=auto_create,
            project_uuid=project_id,
            parent_project=parent_project,
            parent_version=parent_version,
            parent_uuid=parent_id,
            wait=wait, verify=self.ssl_verify)
        self.auto_close_request_session()
        return retval

    def clone_project_by_uuid(
            self, old_project_version_id,
            new_version, new_name=None, includeALL=True,
            includeACL=None, includeAuditHistory=None,
            includeComponents=None, includeProperties=None,
            includeServices=None, includeTags=None,
            wait=False, safeSleep=3
    ):
        retval = Auditor.clone_project_by_uuid(
            host=self.base_url, key=self.api_key,
            old_project_version_uuid=old_project_version_id,
            new_version=new_version,
            new_name=new_name,
            includeALL=includeALL,
            includeACL=includeACL,
            includeAuditHistory=includeAuditHistory,
            includeComponents=includeComponents,
            includeProperties=includeProperties,
            includeServices=includeServices,
            includeTags=includeTags,
            safeSleep=safeSleep,
            wait=wait, verify=self.ssl_verify)
        self.auto_close_request_session()
        return retval

    def clone_project_by_name_version(
            self, old_project_name, old_project_version,
            new_version, new_name=None, includeALL=True,
            includeACL=None, includeAuditHistory=None,
            includeComponents=None, includeProperties=None,
            includeServices=None, includeTags=None,
            wait=False, safeSleep=3
    ):
        retval = Auditor.clone_project_by_name_version(
            host=self.base_url, key=self.api_key,
            old_project_name=old_project_name,
            old_project_version=old_project_version,
            new_version=new_version,
            new_name=new_name,
            includeALL=includeALL,
            includeACL=includeACL,
            includeAuditHistory=includeAuditHistory,
            includeComponents=includeComponents,
            includeProperties=includeProperties,
            includeServices=includeServices,
            includeTags=includeTags,
            safeSleep=safeSleep,
            wait=wait, verify=self.ssl_verify)
        self.auto_close_request_session()
        return retval

    def set_project_active(self, project_id, active=True, wait=False):
        retval = Auditor.set_project_active(
            host=self.base_url, key=self.api_key,
            project_id=project_id,
            active=active,
            wait=wait, verify=self.ssl_verify)
        self.auto_close_request_session()
        return retval

    def clone_update_project(
            self, filename, new_version,
            new_name=None,
            old_project_version_id=None,
            old_project_name=None, old_project_version=None,
            activate_old=None, activate_new=None,
            deleteExistingClone=False,
            parent_project=None, parent_version=None, parent_id=None,
            includeALL=True,
            includeACL=None, includeAuditHistory=None,
            includeComponents=None, includeProperties=None,
            includeServices=None, includeTags=None,
            wait=True, safeSleep=3
    ):
        retval = Auditor.clone_update_project(
            host=self.base_url, key=self.api_key,
            filename=filename,
            new_version=new_version,
            new_name=new_name,
            old_project_version_uuid=old_project_version_id,
            old_project_name=old_project_name,
            old_project_version=old_project_version,
            activate_old=activate_old,
            activate_new=activate_new,
            deleteExistingClone=deleteExistingClone,
            parent_project=parent_project,
            parent_version=parent_version,
            parent_uuid=parent_id,
            includeALL=includeALL,
            includeACL=includeACL,
            includeAuditHistory=includeAuditHistory,
            includeComponents=includeComponents,
            includeProperties=includeProperties,
            includeServices=includeServices,
            includeTags=includeTags,
            safeSleep=safeSleep,
            wait=wait, verify=self.ssl_verify)
        self.auto_close_request_session()
        return retval

    def get_dependencytrack_version(self):
        retval = Auditor.get_dependencytrack_version(
            host=self.base_url, key=self.api_key,
            verify=self.ssl_verify)
        self.auto_close_request_session()
        return retval


class Auditor:
    DEBUG_VERBOSITY = 3
    """ Library code is peppered with direct prints for the associated
    utility; some messages are only shown if Auditor.DEBUG_VERBOSITY
    is sufficiently high.

    For historic reasons (single-purpose client) this class is full of
    static methods, with OOP-style instances of a separate DTrackClient
    class added later to avoid the hassle of passing the same arguments
    around. It could not be squashed into the same class (at least not
    while using same method names). """

    @staticmethod
    def poll_response(response):
        if Auditor.DEBUG_VERBOSITY > 3:
            print(AuditorRESTAPIException.stringify("poll_response()", response))
        if response.status_code != 200:
            return False
        status = json.loads(response.text).get('processing')
        return (status == False)

    @staticmethod
    def uuid_present(response):
        if Auditor.DEBUG_VERBOSITY > 3:
            print(AuditorRESTAPIException.stringify("uuid_present()", response))
        if response.status_code != 200:
            return False
        uuid = json.loads(response.text).get('uuid')
        return (uuid is not None and len(uuid) > 0)

    @staticmethod
    def entity_absent(response):
        """ Returns a success if specifically the request returned HTTP-404 """
        if Auditor.DEBUG_VERBOSITY > 3:
            print(AuditorRESTAPIException.stringify("entity_absent()", response))
        if response.status_code == 404:
            return True
        return False

    @staticmethod
    def poll_bom_token_being_processed(host, key, bom_token, wait=True, verify=True):
        assert (host is not None and host != "")
        assert (key is not None and key != "")
        assert (bom_token is not None and bom_token != "")

        if Auditor.DEBUG_VERBOSITY > 2:
            print("Waiting for bom to be processed on dt server ...")
        if Auditor.DEBUG_VERBOSITY > 3:
            print(f"Processing token uuid is {bom_token}")
        url = host + API_BOM_TOKEN+'/{}'.format(bom_token)
        headers = {
            "content-type": "application/json",
            "X-API-Key": key
        }
        if Auditor.DEBUG_VERBOSITY > 2:
            print(f"poll_forever={(wait if isinstance(wait, bool) else False)}")
            print(f"timeout={(wait if (isinstance(wait, (int, float)) and not isinstance(wait, bool)) else None)}")
        # NOTE: poll_forever!=False, ever!
        if wait:
            result = polling.poll(
                lambda: requests.get(url, headers=headers, verify=verify),
                step=5,
                poll_forever=(wait if isinstance(wait, bool) else None),
                timeout=(wait if (isinstance(wait, (int, float)) and not isinstance(wait, bool)) else None), # raises polling.TimeoutException
                check_success=Auditor.poll_response
            )
        else:
            result = requests.get(url, headers=headers, verify=verify)
        return json.loads(result.text).get('processing')

    @staticmethod
    def poll_project_uuid(host, key, project_uuid, wait=True, verify=True):
        """ Polls server until 'project_uuid' info is received.
        Checks if that info's 'uuid' matches (fails an assert()
        otherwise) and returns the object decoded from JSON.
        """
        assert (host is not None and host != "")
        assert (key is not None and key != "")
        assert (project_uuid is not None and project_uuid != "")

        if Auditor.DEBUG_VERBOSITY > 2:
            print(f"Waiting for project uuid {project_uuid} to be reported by dt server ...")
        url = host + API_PROJECT + '/{}'.format(project_uuid)
        headers = {
            "content-type": "application/json",
            "X-API-Key": key
        }
        if Auditor.DEBUG_VERBOSITY > 2:
            print(f"poll_forever={(wait if isinstance(wait, bool) else False)}")
            print(f"timeout={(wait if (isinstance(wait, (int, float)) and not isinstance(wait, bool)) else None)}")
        # NOTE: poll_forever!=False, ever!
        if wait:
            result = polling.poll(
                lambda: requests.get(url, headers=headers, verify=verify),
                step=5,
                poll_forever=(wait if isinstance(wait, bool) else None),
                timeout=(wait if (isinstance(wait, (int, float)) and not isinstance(wait, bool)) else None), # raises polling.TimeoutException
                check_success=Auditor.uuid_present
            )
        else:
            result = requests.get(url, headers=headers, verify=verify)
        resObj = json.loads(result.text)
        assert (resObj["uuid"] == project_uuid)
        return resObj

    @staticmethod
    def delete_project_uuid(host, key, project_uuid, wait=True, verify=True):
        """ Polls server until 'project_uuid' info is received.
        Checks if that info's 'uuid' matches (fails an assert()
        otherwise) and returns the object decoded from JSON.
        """
        assert (host is not None and host != "")
        assert (key is not None and key != "")
        assert (project_uuid is not None and project_uuid != "")

        if Auditor.DEBUG_VERBOSITY > 2:
            print(f"Deleting project uuid {project_uuid} (if present on dt server) ...")
        url = host + API_PROJECT + '/{}'.format(project_uuid)
        headers = {
            "content-type": "application/json",
            "X-API-Key": key
        }
        try:
            result = requests.delete(url, headers=headers, verify=verify)
        except Exception as ex:
            if Auditor.DEBUG_VERBOSITY > 2:
                print(f"Deletion request for project uuid {project_uuid} failed: {ex}")
            pass

        if result is not None:
            if 200 <= result.status_code < 300:
                if Auditor.DEBUG_VERBOSITY > 2:
                    print(f"Deletion request for project uuid {project_uuid} succeeded: {result.status_code} {result.reason} => {result.text}")
            elif result.status_code == 404:
                if Auditor.DEBUG_VERBOSITY > 2:
                    print(f"Deletion request for project uuid {project_uuid} was gratuitous (no such object already): {result.status_code} {result.reason} => {result.text}")
                try:
                    return json.loads(result.text)
                except Exception as ignored:
                    return None
            else:
                if Auditor.DEBUG_VERBOSITY > 2:
                    print(f"Deletion request for project uuid {project_uuid} failed: {result.status_code} {result.reason} => {result.text}")
                # TODO? raise AuditorRESTAPIException(f"Deletion request for project uuid {project_uuid} failed, r)

        if wait:
            if Auditor.DEBUG_VERBOSITY > 2:
                print(f"Checking after deletion request for project uuid {project_uuid} ...")
                print(f"poll_forever={(wait if isinstance(wait, bool) else False)}")
                print(f"timeout={(wait if (isinstance(wait, (int, float)) and not isinstance(wait, bool)) else None)}")

            result = polling.poll(
                lambda: requests.get(url, headers=headers, verify=verify),
                step=5,
                poll_forever=(wait if isinstance(wait, bool) else False),
                timeout=(wait if (isinstance(wait, (int, float)) and not isinstance(wait, bool)) else None), # raises polling.TimeoutException
                check_success=Auditor.entity_absent
            )
            if Auditor.DEBUG_VERBOSITY > 3:
                print(f"OK project uuid {project_uuid} seems deleted")

        try:
            return json.loads(result.text)
        except Exception as ignored:
            # Something is null, not JSON, etc.
            return None

    @staticmethod
    def delete_project(host, key, project_name, version, wait=True, verify=True):
        assert (host is not None and host != "")
        assert (key is not None and key != "")
        assert (project_name is not None and project_name != "")
        assert (version is not None and version != "")

        if Auditor.DEBUG_VERBOSITY > 3:
            # Found UUID (if any) will be reported by the called method
            print(f"Querying for UUID of project to delete ('{project_name}' '{version}')...")
        project_uuid = Auditor.get_project_with_version_id(host, key, project_name, version, verify=verify)
        if project_uuid is None or len(project_uuid) < 1:
            if Auditor.DEBUG_VERBOSITY > 3:
                print(f"UUID of project to delete not found")
            return None
        return Auditor.delete_project_uuid(host, key, project_uuid, wait=wait, verify=verify)

    @staticmethod
    def get_issue_details(component):
        return {
            'cveid': component.get('vulnerability').get('vulnId'),
            'purl': component.get('component').get('purl'),
            'severity_level': component.get('vulnerability').get('severity')
        }

    @staticmethod
    def get_project_policy_violations(host, key, project_id, verify=True):
        assert (host is not None and host != "")
        assert (key is not None and key != "")
        assert (project_id is not None and project_id != "")

        url = host + API_POLICY_VIOLATIONS % project_id
        headers = {
            "content-type": "application/json",
            "X-API-Key": key
        }
        r = requests.get(url, headers=headers, verify=verify)
        if r.status_code != 200:
            if Auditor.DEBUG_VERBOSITY > 0:
                print(f"Cannot get policy violations: {r.status_code} {r.reason}")
            # TODO? raise AuditorRESTAPIException("Cannot get policy violations", r)
            return {}
        return json.loads(r.text)

    @staticmethod
    def check_vulnerabilities(host, key, project_uuid, rules, show_details, verify=True):
        assert (host is not None and host != "")
        assert (key is not None and key != "")
        assert (project_uuid is not None and project_uuid != "")

        project_findings = Auditor.get_project_findings(host, key, project_uuid, verify=verify)
        severity_scores = Auditor.get_project_finding_severity(project_findings)
        print("severity_scores,  ",severity_scores)

        vuln_details = list(map(lambda f: Auditor.get_issue_details(f), project_findings))

        if show_details == 'TRUE' or show_details == 'ALL':
            for items in vuln_details:
                print(items)

        # the condition for checking rules, i.e.
        #   -r critical:1:false,high:2:false,medium:10:false,low:10:false
        for rule in rules:
            severity, count, fail = rule.split(':')
            severity = severity.strip()
            count = count.strip()
            fail = fail.strip()

            #fail = True
            if fail == 'True' or fail == 'true':
                fail = 'True'
            # not failing by default
            else:
                fail = 'False'

            s_issue_count = severity_scores.get(severity.upper())

            if s_issue_count is None:
                continue
            if s_issue_count >= int(count):
                message = "Threshold for {severity_category} severity issues exceeded. Failing as per instructed rules (-r)".format(severity_category=severity.upper())
                if fail == 'True':
                    raise AuditorException(message)
                    print(message)
                else:
                    continue

        print('Vulnerability audit resulted in no violations.')

    @staticmethod
    def check_policy_violations(host, key, project_uuid, verify=True):
        assert (host is not None and host != "")
        assert (key is not None and key != "")
        assert (project_uuid is not None and project_uuid != "")

        policy_violations = Auditor.get_project_policy_violations(host, key, project_uuid, verify=verify)
        if not isinstance(policy_violations, list):
            raise AuditorException("Invalid response when fetching policy violations.")
        if len(policy_violations) == 0:
            print("No policy violations found.")
            return
        print("%d policy violations found:" % len(policy_violations))
        for violation in policy_violations:
            print("\t[%s] %s: %s" %  (
                violation.get('type'),
                violation.get('component'),
                violation.get('text')
            ) )
        # TODO: A special Exception class with an actual copy of policy_violations[]
        raise AuditorException("%d policy violations found:" % len(policy_violations))

    @staticmethod
    def get_project_finding_severity(project_findings):
        severity_count = {
            'CRITICAL': 0,
            'HIGH': 0,
            'MEDIUM': 0,
            'LOW': 0,
            'UNASSIGNED': 0
        }
        for component in project_findings:
            severity = component.get('vulnerability').get('severity')
            severity_count[severity] += 1
        return severity_count

    @staticmethod
    def get_project_findings(host, key, project_id, verify=True):
        assert (host is not None and host != "")
        assert (key is not None and key != "")
        assert (project_id is not None and project_id != "")

        url = host + API_PROJECT_FINDING + '/{}'.format(project_id)
        headers = {
            "content-type": "application/json",
            "X-API-Key": key
        }
        r = requests.get(url, headers=headers, verify=verify)
        if r.status_code != 200:
            if Auditor.DEBUG_VERBOSITY > 0:
                print(f"Cannot get project findings: {r.status_code} {r.reason}")
            # TODO? raise AuditorRESTAPIException("Cannot get project findings", r)
            return {}
        return json.loads(r.text)

    @staticmethod
    def get_project_list(
            host, key,
            project_name=None,
            exclude_inactive=False,
            exclude_children=False,
            verify=True
    ):
        """ Return a list of dictionaries with basic information about
        all known projects (optionally constrained to one `project_name`),
        or raise exceptions upon errors.
        Further options are to exclude_inactive and/or exclude_children.
        """
        assert (host is not None and host != "")
        assert (key is not None and key != "")
        assert (project_name is None or project_name != "")

        url = host + API_PROJECT
        urlsep = "?"
        if project_name is not None:
            url += "{}name={}".format(urlsep, project_name)
            urlsep = "&"

        if isinstance(exclude_inactive, bool):
            url += "{}excludeInactive={}".format(urlsep, exclude_inactive)
            urlsep = "&"

        # FIXME: As of DT 4.9.0 it seems the `onlyRoot=bool` handling is
        #  inverted vs. its documentation ("true" returns root and child
        #  projects, "false" returns only the root). If this gets fixed
        #  by upstream later (or behaved differently in other versions)
        #  we may want to query get_dependencytrack_version(), and maybe
        #  cache it for each "host", so we would only invert the boolean
        #  for some range of server versions...
        if isinstance(exclude_children, bool):
            url += "{}onlyRoot={}".format(urlsep, not exclude_children)
            #urlsep = "&"

        headers = {
            "content-type": "application/json",
            "X-API-Key": key
        }
        r = requests.get(url, headers=headers, verify=verify)
        if r.status_code != 200:
            raise AuditorRESTAPIException("Cannot get project list", r)
        return json.loads(r.text)

    @staticmethod
    def get_project_without_version_id(host, key, project_name, version, verify=True):
        """ Look up a particular project instance by name and version,
        querying for a list of all projects and filtering that.

        Returns project UUID or "" upon REST API request HTTP
        error states (may raise exceptions on other types of errors)
        or None if nothing was found (without errors).

        Please see whether the get_project_with_version_id() method
        works for you instead (should be less expensive computationally).
        """
        assert (host is not None and host != "")
        assert (key is not None and key != "")
        assert (project_name is not None and project_name != "")
        assert (version is not None and version != "")

        try:
            response_dict = Auditor.get_project_list(host, key, verify=verify)
            for project in response_dict:
                if project_name == project.get('name') and project.get('version') == version:
                    _project_id = project.get('uuid')
                    return _project_id
            return None
        except AuditorRESTAPIException as ex:
            if Auditor.DEBUG_VERBOSITY > 0:
                print(f"Cannot get project '{project_name}' '{version}' without version id: {ex.result.status_code} {ex.result.reason}")
            # TODO? raise AuditorRESTAPIException("Cannot get project without version id", r)
            return ""

    @staticmethod
    def get_project_with_version_id(host, key, project_name, version, verify=True):
        """ Look up a particular project instance by name and version,
        using a dedicated REST API call for that purpose.

        Returns project UUID or "" empty string upon REST API request
        HTTP error states (may raise exceptions on other types of errors).
        """
        assert (host is not None and host != "")
        assert (key is not None and key != "")
        assert (project_name is not None and project_name != "")
        assert (version is not None and version != "")

        project_name = project_name
        version = version
        url = host + API_PROJECT_LOOKUP + '?name={}&version={}'.format(project_name, version)
        headers = {
            "content-type": "application/json",
            "X-API-Key": key
        }
        res = requests.get(url, headers=headers, verify=verify)
        if res.status_code != 200:
            if Auditor.DEBUG_VERBOSITY > 0:
                print(f"Cannot get project '{project_name}' '{version}' id: {res.status_code} {res.reason}")
            # TODO? raise AuditorRESTAPIException("Cannot get project id", res)
            return ""
        response_dict = json.loads(res.text)
        return response_dict.get('uuid')

    @staticmethod
    def read_bom_file(filename):
        """ Read original XML or JSON Bom file and re-encode it to DT server's liking. """
        assert (filename is not None and filename != "")

        if Auditor.DEBUG_VERBOSITY > 2:
            print(f"Reading {filename} ...")
        filenameChecked = filename if Path(filename).exists() else str(Path(__file__).parent / filename)
        if filenameChecked != filename and Auditor.DEBUG_VERBOSITY > 2:
            print(f"Actually, resolved it as {filenameChecked} ...")

        if not Path(filenameChecked).exists():
            raise AuditorException(f"{filenameChecked} not found !")

        with open(filenameChecked, "r", encoding="utf-8-sig") as bom_file:
            # Reencode merged BOM file
            # Some tools like 'cyclonedx-cli' generates a file encoded as 'UTF-8 with BOM' (utf-8-sig)
            # which is not supported by dependency track, so we need to convert it as 'UTF-8'.
            _orig_data = bom_file.read().encode("utf-8")
            # # Encode BOM file into base64 then upload to Dependency Track
            data = base64.b64encode(_orig_data).decode("utf-8")
            # _orig_data = bom_file.read()
            # # # Encode BOM file into base64 then upload to Dependency Track
            # data = _orig_data
            #print(data)

            return data

        #return None

    @staticmethod
    def read_upload_bom(
        host, key,
        project_name, version, filename, auto_create,
        project_uuid=None,
        parent_project=None, parent_version=None, parent_uuid=None,
        wait=False, verify=True
    ):
        assert (host is not None and host != "")
        assert (key is not None and key != "")
        assert (
            (project_name is not None and project_name != "" and
             version is not None and version != "") or
            (project_uuid is not None and project_uuid != ""))
        assert (filename is not None and filename != "")

        data = Auditor.read_bom_file(filename)

        if Auditor.DEBUG_VERBOSITY > 2:
            print(f"Uploading {filename} ...")
        payload = {
            "bom": data
        }

        if project_uuid is not None:
            payload["project"] = project_uuid
            if auto_create is None:
                payload["autoCreate"] = False

        if auto_create is not None:
            payload["autoCreate"] = auto_create

        if project_name is not None:
            payload["projectName"] = project_name

        if version is not None:
            payload["projectVersion"] = version

        # These where added in version 4.8 of DT
        if parent_project:
            payload["parentName"] =  parent_project

        if parent_version:
            payload["parentVersion"] = parent_version

        if parent_uuid:
            payload["parentUUID"] = parent_uuid

        headers = {
            "content-type": "application/json",
            "X-API-Key": key
        }
        r = requests.put(host + API_BOM_UPLOAD, data=json.dumps(payload), headers=headers, verify=verify)
        if r.status_code != 200:
            raise AuditorRESTAPIException(f"Cannot upload {filename}", r)

        bom_token = json.loads(r.text).get('token')
        if bom_token and wait:
            Auditor.poll_bom_token_being_processed(host, key, bom_token, wait=wait, verify=verify)

        return bom_token

    @staticmethod
    def clone_project_by_uuid(
            host, key, old_project_version_uuid,
            new_version, new_name=None, includeALL=True,
            includeACL=None, includeAuditHistory=None,
            includeComponents=None, includeProperties=None,
            includeServices=None, includeTags=None,
            wait=False, verify=True, safeSleep=3
    ):
        assert (host is not None and host != "")
        assert (key is not None and key != "")
        assert (old_project_version_uuid is not None and old_project_version_uuid != "")
        assert (new_version is not None and new_version != "")

        if Auditor.DEBUG_VERBOSITY > 2:
            print(f"Cloning project+version entity {old_project_version_uuid} to new version {new_version}...")

        # Note that DT does not constrain the ability to assign arbitrary
        # values (which match the schema) to project name and version -
        # even if they seem to duplicate an existing entity. Project UUID
        # of each instance is what matters. Same-ness of names allows it
        # to group separate versions of the project.
        # UPDATE: Fixed in DT-4.9.0, see https://github.com/DependencyTrack/dependency-track/issues/2958
        payload = {
            "project":              "%s" % old_project_version_uuid,
            "version":              "%s" % new_version,
            "includeACL":           (includeACL if (includeACL is not None) else (includeALL is True)),
            "includeAuditHistory":  (includeAuditHistory if (includeAuditHistory is not None) else (includeALL is True)),
            "includeComponents":    (includeComponents if (includeComponents is not None) else (includeALL is True)),
            "includeProperties":    (includeProperties if (includeProperties is not None) else (includeALL is True)),
            "includeServices":      (includeServices if (includeServices is not None) else (includeALL is True)),
            "includeTags":          (includeTags if (includeTags is not None) else (includeALL is True))
        }
        headers = {
            "content-type": "application/json",
            "X-API-Key": key
        }
        r = requests.put(host + API_PROJECT_CLONE, data=json.dumps(payload), headers=headers, verify=verify)
        if Auditor.DEBUG_VERBOSITY > 3:
            print (f"Got response: {r}")
            print (f"Got text: {r.text}")
        if r.status_code != 200:
            if r.status_code > 500:
                if Auditor.DEBUG_VERBOSITY > 3:
                    print (f"Will wait and retry: {r}")
                time.sleep(5)
                r = requests.put(host + API_PROJECT_CLONE, data=json.dumps(payload), headers=headers, verify=verify)
                if Auditor.DEBUG_VERBOSITY > 3:
                    print (f"Got response: {r}")
                    print (f"Got text: {r.text}")

            if r.status_code != 200:
                raise AuditorRESTAPIException(f"Cannot clone {old_project_version_uuid}", r)

        new_project_uuid = None
        if r.text is not None:
            try:
                new_project_uuid = json.loads(r.text).get('uuid')
            except Exception as ignored:
                pass

        # Per dev-testing with DT 4.9.0, clone() takes non-trivial time
        # on the backend API server even after the UUID is assigned -
        # some further operations take place. Only when everything is
        # quiet it is safe to proceed with delete/rename/... operations.
        # Maybe DT 4.10+ would fix this - in discussion.
        if safeSleep is not None:
            if Auditor.DEBUG_VERBOSITY > 2:
                print(f"Sleeping {safeSleep} sec after cloning project {old_project_version_uuid} ...")
            time.sleep(safeSleep)

        old_project_obj = None
        if new_project_uuid is None or new_project_uuid == "":
            if Auditor.DEBUG_VERBOSITY > 2:
                print(f"Querying known projects to identify the new clone ...")
            try:
                # First get details (e.g. name) of the old project we cloned from:
                old_project_obj = Auditor.poll_project_uuid(
                    host, key, old_project_version_uuid, wait=wait, verify=verify)
                if old_project_obj is None or not isinstance(old_project_obj, dict):
                    if Auditor.DEBUG_VERBOSITY > 2:
                        print(f"Failed to query the old project details")
                else:
                    new_project_uuid = Auditor.get_project_with_version_id(
                        host, key, old_project_obj.get("name"), new_version, verify=verify)
                    if new_project_uuid is not None and len(new_project_uuid) > 0:
                        if Auditor.DEBUG_VERBOSITY > 2:
                            print("Query identified the new clone of %s ('%s' version '%s' => '%s') as %s" % (
                                old_project_version_uuid,
                                old_project_obj.get("name"), old_project_obj.get("version"),
                                new_version, new_project_uuid))
            except Exception as ex:
                if Auditor.DEBUG_VERBOSITY > 2:
                    print(f"Failed to query known projects to identify the new clone: {ex}")
                pass

        if new_project_uuid is not None and len(new_project_uuid) > 0 and wait:
            Auditor.poll_project_uuid(host, key, new_project_uuid, wait=wait, verify=verify)

        if new_name is not None and len(new_name) > 0 and (old_project_obj is None or old_project_obj.get("name") != new_name):
            if new_project_uuid is None:
                raise AuditorException(f"Cannot rename cloned project: new UUID not discovered yet")
            if Auditor.DEBUG_VERBOSITY > 2:
                print(f"Renaming cloned project+version entity {new_project_uuid} to new name {new_name} with version {new_version}...")
            r = requests.patch(
                host + API_PROJECT + '/{}'.format(new_project_uuid),
                data=json.dumps({"name": "%s" % new_name}),
                headers=headers, verify=verify)
            if r.status_code != 200:
                if r.status_code == 304:
                    if Auditor.DEBUG_VERBOSITY > 2:
                        print("Not renaming cloned project: same as before")
                else:
                    raise AuditorRESTAPIException(f"Cannot rename {new_project_uuid}", r)

        return new_project_uuid

    @staticmethod
    def clone_project_by_name_version(
            host, key, old_project_name, old_project_version,
            new_version, new_name=None, includeALL=True,
            includeACL=None, includeAuditHistory=None,
            includeComponents=None, includeProperties=None,
            includeServices=None, includeTags=None,
            wait=False, verify=True, safeSleep=3
    ):
        assert (host is not None and host != "")
        assert (key is not None and key != "")
        assert (old_project_name is not None and old_project_name != "")
        assert (old_project_version is not None and old_project_version != "")
        assert (new_version is not None and new_version != "")

        old_project_version_uuid =\
            Auditor.get_project_with_version_id(host, key, old_project_name, old_project_version, verify)
        assert (old_project_version_uuid is not None and old_project_version_uuid != "")
        return Auditor.clone_project_by_uuid(
            host, key, old_project_version_uuid,
            new_version, new_name, includeALL,
            includeACL, includeAuditHistory,
            includeComponents, includeProperties,
            includeServices, includeTags,
            wait, verify, safeSleep)

    @staticmethod
    def set_project_active(host, key, project_id, active=True, wait=False, verify=True):
        """ Requires PORTFOLIO_MANAGEMENT permission. """
        assert (host is not None and host != "")
        assert (key is not None and key != "")
        assert (project_id is not None and project_id != "")

        payload = {
            "uuid": project_id,
            "active": active
        }

        headers = {
            "content-type": "application/json",
            "X-API-Key": key
        }

        r = requests.patch(
            host + API_PROJECT + '/{}'.format(project_id),
            data=json.dumps(payload), headers=headers, verify=verify)
        if r.status_code != 200:
            if r.status_code == 304:
                if Auditor.DEBUG_VERBOSITY > 2:
                    print(f"Not changing 'active' status of project to '{active}': it is same as before")
            else:
                raise AuditorRESTAPIException(f"Cannot modify project {project_id}", r)

        while wait:
            objPrj = Auditor.poll_project_uuid(host, key, project_id, wait=wait, verify=verify)
            if objPrj is not None and active == objPrj.get("active"):
                wait = False

    @staticmethod
    def clone_update_project(
            host, key, filename, new_version,
            new_name=None,
            old_project_version_uuid=None,
            old_project_name=None, old_project_version=None,
            activate_old=None, activate_new=None,
            deleteExistingClone=False,
            parent_project=None, parent_version=None, parent_uuid=None,
            includeALL=True,
            includeACL=None, includeAuditHistory=None,
            includeComponents=None, includeProperties=None,
            includeServices=None, includeTags=None,
            wait=True, verify=True, safeSleep=3
    ):
        """
        Clones an existing project and uploads a new SBOM document into it, in one swift operation.

        TODO: Parse Bom.Metadata.Component if present (XML, JSON) to get fallback name and/or version.
        """
        assert (host is not None and host != "")
        assert (key is not None and key != "")
        assert ((old_project_version_uuid is not None and old_project_version_uuid != "") or
                (old_project_name is not None and old_project_version is not None and
                 old_project_name != "" and old_project_version != ""
                 ))
        assert (filename is not None and filename != "")

        # NOTE: name+version are ignored if a UUID is provided
        if old_project_version_uuid is None:
            old_project_version_uuid = \
                Auditor.get_project_with_version_id(host, key, old_project_name, old_project_version, verify)

        assert (old_project_version_uuid is not None and old_project_version_uuid != "")
        old_project_obj = Auditor.poll_project_uuid(
            host, key, old_project_version_uuid, wait=wait, verify=verify)

        if new_name is None:
            new_name = old_project_obj.get("name")
            if old_project_name is not None and new_name != old_project_name:
                if Auditor.DEBUG_VERBOSITY > 0:
                    print(f"WARNING: caller says old_project_name={old_project_name} but REST API metadata for " +
                          f"UUID {old_project_version_uuid} says the name is actually {new_name} (using the latter)")

        # Avoid fatal exceptions here, if e.g. old target
        # clone does not exist and can not be deleted:
        fatalException = AuditorException.INSTANT_EXIT
        AuditorException.INSTANT_EXIT = False
        if deleteExistingClone:
            try:
                # NOTE: Here we insist on at least some wait (True or seconds-count)
                # for completion of the call before proceeding
                Auditor.delete_project(
                    host, key, new_name, new_version,
                    wait=(wait if wait is not None and wait is not False else True),
                    verify=verify)
            except Exception as ignored:
                pass

        # NOTE: Here we insist on at least some wait (True or seconds-count)
        # for completion of the call before proceeding; defaults to 4 min as
        # if a TCP timeout.
        try:
            new_project_uuid = Auditor.clone_project_by_uuid(
                host, key, old_project_version_uuid,
                new_version, new_name, includeALL,
                includeACL, includeAuditHistory,
                includeComponents, includeProperties,
                includeServices, includeTags,
                wait=(wait if wait is not None and wait is not False else 240),
                verify=verify, safeSleep=safeSleep)
        except AuditorRESTAPIException as ex:
            # Is there a name collision? For example, if we clone a project
            # (always initially using an old name) and a version intended
            # for the new name which *also* exists in the original project:
            if ex.result.status_code != 409 or new_name == old_project_obj.get("name"):
                # Not a conflict error but something else, or not
                # avoidable by "cheap tricks" anyway - so rethrow
                if Auditor.DEBUG_VERBOSITY > 2:
                    print(f"Failed to clone: {ex}")
                raise ex

            # If here: HTTP-409 (Conflict) and different names
            if Auditor.DEBUG_VERBOSITY > 2:
                print(f"Failed to clone due to version-value conflict, will retry with intermediate random version value: {ex}")

            # Use a somewhat random "version" - plant UUID there temporarily:
            new_project_uuid = Auditor.clone_project_by_uuid(
                host, key, old_project_version_uuid,
                old_project_version_uuid, new_name, includeALL,
                includeACL, includeAuditHistory,
                includeComponents, includeProperties,
                includeServices, includeTags,
                wait=(wait if wait is not None and wait is not False else 240),
                verify=verify, safeSleep=safeSleep)
            headers = {
                "content-type": "application/json",
                "X-API-Key": key
            }
            r = requests.patch(
                host + API_PROJECT + '/{}'.format(new_project_uuid),
                data=json.dumps({"version": "%s" % new_version}),
                headers=headers, verify=verify)
            if r.status_code != 200:
                raise AuditorRESTAPIException(f"Cannot patch {new_project_uuid} version", r)

            if Auditor.DEBUG_VERBOSITY > 2:
                print(f"Completed the workaround with intermediate version value")

        AuditorException.INSTANT_EXIT = fatalException

        assert (new_project_uuid is not None and new_project_uuid != "")

        bom_token = Auditor.read_upload_bom(
            host, key, project_name=None, version=None,
            filename=filename, auto_create=False, project_uuid=new_project_uuid,
            parent_project=parent_project, parent_version=parent_version, parent_uuid=parent_uuid,
            wait=wait, verify=verify)

        assert (bom_token is not None and bom_token != "")

        if activate_old is not None:
            if Auditor.DEBUG_VERBOSITY > 2:
                print("%sctivating original project %s ..." % ("A" if activate_old else "Dea", old_project_version_uuid))
            Auditor.set_project_active(host, key, old_project_version_uuid, activate_old, wait=wait, verify=verify)

        if activate_new is not None:
            if Auditor.DEBUG_VERBOSITY > 2:
                print("%sctivating cloned project %s ..." % ("A" if activate_new else "Dea", new_project_uuid))
            Auditor.set_project_active(host, key, new_project_uuid, activate_new, wait=wait, verify=verify)

        return new_project_uuid

    @staticmethod
    def get_dependencytrack_version(host, key, verify=True):
        assert (host is not None and host != "")
        assert (key is not None and key != "")

        if Auditor.DEBUG_VERBOSITY > 2:
            print("getting version of OWASP DependencyTrack")
            print(host, key)

        url = host + API_VERSION
        headers = {
            "content-type": "application/json",
            "X-API-Key": key.strip()
        }
        if Auditor.DEBUG_VERBOSITY > 2:
            print(url)
        res = requests.get(url, headers=headers, verify=verify)
        if res.status_code != 200:
            print(f"Cannot connect to the server {res.status_code} {res.reason}")
            # TODO? raise AuditorRESTAPIException("Cannot connect to the server", res)
            return ""
        response_dict = json.loads(res.text)
        if Auditor.DEBUG_VERBOSITY > 2:
            print(response_dict)
        return response_dict

    @staticmethod
    def close_request_session(catchExceptions=True):
        """
        To err on the safe side (e.g. avoid "too many open files") the
        consumer code may want to close the HTTP client sessions.

        Note we may not want to do this after each and every request
        (e.g. inside the methods above), since they might benefit
        under the hood from connection pooling or when the server
        supports multiple queries per TCP session.

        For more details see e.g.
        https://stackoverflow.com/questions/10115126/python-requests-close-http-connection

        This method allows the consumer code to not bother about the
        classes needed for HTTP client implementation in DTrackAuditor.

        The catchExceptions parameter tells this method to try/except
        and so not propagate any errors to consumer (making this a
        safer but only best-effort activity).
        """
        if catchExceptions:
            try:
                requests.session().close()
            except Exception as ignored:
                pass
        else:
            requests.session().close()<|MERGE_RESOLUTION|>--- conflicted
+++ resolved
@@ -262,7 +262,6 @@
             if self.ssl_verify is None or len(self.ssl_verify) == 0:
                 if Auditor.DEBUG_VERBOSITY > 0 and str(self.base_url).lower().startswith('https://'):
                     print("Auditor.initByEnvvars(): WARNING: no explicit verification toggle or cert chain found via envvar '%s'" % ssl_verify_varname)
-<<<<<<< HEAD
 
         # For self.auto_close_request_session():
         if auto_close_request_session_varname is not None:
@@ -283,8 +282,6 @@
                         print("Auditor.initByEnvvars(): WARNING: unsupported setting for auto-closing of HTTP sessions found via envvar '%s': %s" % (auto_close_request_session_varname, s))
                     # Use defaults
                     self.auto_close_request_sessions = None
-=======
->>>>>>> 02893136
 
         self.normalize()
 
